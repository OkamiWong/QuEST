# ifndef QUBITS
# define QUBITS

# include "precision.h"
/** @file
 * The QuEST library API and objects. 
*/

/** Represents an array of complex numbers grouped into an array of real components and an array of coressponding complex components.
*/
typedef struct ComplexArray
{
	REAL *real; 
	REAL *imag;
} ComplexArray;

/** Represents one complex number.
*/
typedef struct Complex
{
	REAL real;
	REAL imag;
} Complex;

<<<<<<< HEAD
typedef struct ComplexMatrix2
{
	Complex r0c0, r0c1;
	Complex r1c0, r1c1;
} ComplexMatrix2;

=======
typedef struct Vector
{
	REAL x, y, z;
} Vector;
>>>>>>> 03aca96b

/** Represents a system of qubits.
Qubits are zero-based and the the first qubit is the rightmost
*/
typedef struct MultiQubit
{
	//! Probablilty amplitudes for the multi qubit state
	ComplexArray stateVec; 
	//! Temporary storage for a chunk of the state vector received from another process in the MPI version
	ComplexArray pairStateVec;
	//! Number of qubits in the state
	int numQubits;
	//! Number of probability amplitudes held in stateVec by this process
	//! In the non-MPI version, this is the total number of amplitudes
	long long int numAmps;
	//! The position of the chunk of the state vector held by this process in the full state vector
	int chunkId;
	//! Number of chunks the state vector is broken up into -- the number of MPI processes used
	int numChunks;
} MultiQubit;

/** Information about the environment the program is running in.
In practice, this holds info about MPI ranks and helps to hide MPI initialization code
*/
typedef struct QuESTEnv
{
	int rank;
	int numRanks;
} QuESTEnv;

// Codes for sigmaZ phase gate variations
enum phaseGateType {SIGMA_Z=0, S_GATE=1, T_GATE=2};

// QuEST library functions whose implementation is independent of environment (local, MPI)

void createMultiQubit(MultiQubit *multiQubit, int numQubits, QuESTEnv env);

void destroyMultiQubit(MultiQubit multiQubit, QuESTEnv env);

void reportState(MultiQubit multiQubit);

void reportStateToScreen(MultiQubit multiQubit, QuESTEnv env, int reportRank);

void reportMultiQubitParams(MultiQubit multiQubit);

void initStateZero(MultiQubit *multiQubit);

void initStatePlus(MultiQubit *multiQubit);

void quadCPhaseGate (MultiQubit multiQubit, const int idQubit1, const int idQubit2, 
	const int idQubit3, const int idQubit4);

void controlPhaseGate (MultiQubit multiQubit, const int idQubit1, const int idQubit2);

void sigmaZ(MultiQubit multiQubit, const int rotQubit);

void sGate(MultiQubit multiQubit, const int rotQubit);

void tGate(MultiQubit multiQubit, const int rotQubit);


// QuEST library functions whose implementation depends on environment (local, MPI)

/** Initialize QuEST environment. If something needs to be done to set up the execution environment, such as 
 * initializing MPI when running in distributed mode, it is handled here
 * @param[in,out] env object representing the execution environment. A single instance is used for each program
 */
void initQuESTEnv(QuESTEnv *env);

/** Close QuEST environment. If something needs to be done to clean up the execution environment, such as 
 * finalizing MPI when running in distributed mode, it is handled here
 * @param[in] env object representing the execution environment. A single instance is used for each program
 */
void closeQuESTEnv(QuESTEnv env);

/** Guarantees that all code up to the given point has been executed on all nodes. 
 * @param[in] env object representing the execution environment. A single instance is used for each program
 */
void syncQuESTEnv(QuESTEnv env);

/** Performs a logical AND on all successCodes held by all processes. If any one process has a zero successCode
 * all processes will return a zero success code.
 * @param[in] env object representing the execution environment. A single instance is used for each program
 * @param[in] successCode 1 if process task succeeded, 0 if process task failed
 * @returns 1 if all processes succeeded, 0 if any one process failed
 */ 
int syncQuESTSuccess(QuESTEnv env, int successCode);

/** Report information about the QuEST environment
 * @param[in] env object representing the execution environment. A single instance is used for each program
 */
void reportQuESTEnv(QuESTEnv env);

void getEnvironmentString(QuESTEnv env, MultiQubit multiQubit, char str[200]);


/** Get the real component of the probability amplitude at an index in the state vector.
For debugging purposes.
@param[in] multiQubit object representing a set of qubits
@param[in] index index in state vector of probability amplitudes
@return real component at that index
*/
REAL getRealAmpEl(MultiQubit multiQubit, long long int index);

/** Get the imaginary component of the probability amplitude at an index in the state vector.
For debugging purposes.
@param[in] multiQubit object representing a set of qubits
@param[in] index index in state vector of probability amplitudes
@return imaginary component at that index
*/
REAL getImagAmpEl(MultiQubit multiQubit, long long int index);

/** Get the probability of the state at an index in the state vector.
@param[in] multiQubit object representing a set of qubits
@param[in] index index in state vector of probability amplitudes
@return realEl*realEl + imagEl*imagEl
*/
REAL getProbEl(MultiQubit multiQubit, long long int index);

/** Calculate the probability of being in any state by taking the norm of the entire state vector. 
 * Should be equal to 1.
 * @param[in] multiQubit object representing a set of qubits
 * @return total probability
 */
REAL calcTotalProbability(MultiQubit multiQubit);

/** Rotate a single qubit in the state vector of probability amplitudes. Given two complex
numbers alpha and beta, applies the operation \n
[alpha, -beta* \n
 beta, alpha*] \n

@remarks Qubits are zero-based and the                     
the first qubit is the rightmost                  

alpha, beta must obey |alpha|^2 + |beta|^2 = 1
                                                                     
@param[in,out] multiQubit object representing the set of qubits
@param[in] rotQubit qubit to rotate
@param[in] alpha rotation angle
@param[in] beta rotation angle
 */
void rotateQubit(MultiQubit multiQubit, const int rotQubit, Complex alpha, Complex beta);

void singleQubitUnitary(MultiQubit multiQubit, const int rotQubit, ComplexMatrix2 u);

void rotateQubitByAngle(MultiQubit multiQubit, const int rotQubit, REAL angle, Vector unitAxis);

/** Rotate a single qubit in the state vector of probability amplitudes.
Given two complex numbers alpha and beta and a control qubit, applies the operation: \n
[alpha, -beta* \n
 beta, alpha*] \n
Only when the control qubit is one.
                                                                    
@remarks Qubits are zero-based and the                     
the first qubit is the rightmost                  

alpha, beta must obey |alpha|^2 + |beta|^2 = 1

@param[in,out] multiQubit object representing the set of qubits
@param[in] rotQubit qubit to rotate
@param[in] controlQubit perform rotation if this qubit is 1
@param[in] alpha rotation angle
@param[in] beta rotation angle
 */
void controlRotateQubit(MultiQubit multiQubit, const int rotQubit, const int controlQubit, Complex alpha, Complex beta);

/** Rotate a single qubit by {{0,1},{1,0}} -- swap |0> and |1>.
@param[in,out] multiQubit object representing the set of qubits
@param[in] rotQubit qubit to rotate
*/
void sigmaX(MultiQubit multiQubit, const int rotQubit);

/** Rotate a single qubit by {{0,-i},{i,0}} -- swap |0> and |1> and apply
a phase of -i or i.
@param[in,out] multiQubit object representing the set of qubits
@param[in] rotQubit qubit to rotate
*/
void sigmaY(MultiQubit multiQubit, const int rotQubit);

/** Rotate a single qubit by {{1,0},{{0,-1}} -- apply a phase of -1 to |1>.
@param[in,out] multiQubit object representing the set of qubits
@param[in] rotQubit qubit to rotate
*/
void sigmaZ(MultiQubit multiQubit, const int rotQubit);

/** Rotate a single qubit by {{1,1},{1,-1}}/sqrt2 -- turn a |0> into a |+>
and a |1> into a |->.
@param[in,out] multiQubit object representing the set of qubits
@param[in] rotQubit qubit to rotate
*/
void hadamard(MultiQubit multiQubit, const int rotQubit);

/** Rotate a single qubit by {{0,-i},{i,0}} -- swap |0> and |1> and apply
a phase of -i or i, only for elements when control qubit is 1.
@param[in,out] multiQubit object representing the set of qubits
@param[in] rotQubit qubit to rotate
@param[in] controlQubit perform sigmaX rotation if this qubit is 1
*/
void controlNot(MultiQubit multiQubit, const int targetQubit, const int controlQubit);

/** Measure the probability
of a specified qubit being in the zero or one state.     

@param[in] multiQubit object representing the set of qubits
@param[in] measureQubit qubit to measure
@param[in] outcome to measure the probability of -- either zero or one
@return probability of qubit measureQubit being either zero or one
*/
REAL findProbabilityOfOutcome(MultiQubit multiQubit, const int measureQubit, int outcome);

/** Update the state vector to be consistent with measuring measureQubit=0 or measureQubit=1 according to the value 
of outcome. 
Measure in Zero performs an irreversible change to the state vector: it updates the vector according
to the event that an outcome has been measured on the qubit indicated by measureQubit (where 
his label starts from 0, of course). It achieves this by setting all inconsistent amplitudes to 0 and 
then renormalising based on the total probability of measuring measureQubit=0 if outcome=0 or
measureQubit=1 if outcome=1. It then returns the probability of making this measurement. 

@param[in,out] multiQubit object representing the set of qubits
@param[in] measureQubit qubit to measure
@param[in] outcome to measure the probability of and set the state to -- either zero or one
@return probability of qubit measureQubit being either zero or one
*/
REAL measureInState(MultiQubit multiQubit, const int measureQubit, int outcome);

/** Updates the state according to this scenario: we ask "are these 3 qubits in 111" and the answer is "no".
The function returns the probability of this outcome (if zero, it will exit with error) 
@param[in,out] multiQubit object representing the set of qubits
@param[in] idQubit1, idQubit2, idQubit3 specified qubits                 
@return Total probability that the 3 qubits are not all in the 1 state. 
*/
REAL filterOut111(MultiQubit multiQubit, const int idQubit1, const int idQubit2, const int idQubit3);

/** Evaluates the state according to this scenario: we ask "are these 3 qubits in 111" and the answer is "no".
The function returns the probability of this outcome (if zero, it will exit with error) 
@param[in,out] multiQubit object representing the set of qubits
@param[in] idQubit1, idQubit2, idQubit3 specified qubits                 
@return Total probability that the 3 qubits are not all in the 1 state. 
*/
REAL probOfFilterOut111(MultiQubit multiQubit, const int idQubit1, const int idQubit2, const int idQubit3);




# endif<|MERGE_RESOLUTION|>--- conflicted
+++ resolved
@@ -22,19 +22,16 @@
 	REAL imag;
 } Complex;
 
-<<<<<<< HEAD
 typedef struct ComplexMatrix2
 {
 	Complex r0c0, r0c1;
 	Complex r1c0, r1c1;
 } ComplexMatrix2;
 
-=======
 typedef struct Vector
 {
 	REAL x, y, z;
 } Vector;
->>>>>>> 03aca96b
 
 /** Represents a system of qubits.
 Qubits are zero-based and the the first qubit is the rightmost
@@ -201,6 +198,10 @@
  */
 void controlRotateQubit(MultiQubit multiQubit, const int rotQubit, const int controlQubit, Complex alpha, Complex beta);
 
+void controlSingleQubitUnitary(MultiQubit multiQubit, const int rotQubit, const int controlQubit, ComplexMatrix2 u);
+
+void multiControlSingleQubitUnitary(MultiQubit multiQubit, const int rotQubit, long long int mask, ComplexMatrix2 u);
+
 /** Rotate a single qubit by {{0,1},{1,0}} -- swap |0> and |1>.
 @param[in,out] multiQubit object representing the set of qubits
 @param[in] rotQubit qubit to rotate
